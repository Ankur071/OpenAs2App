<<<<<<< HEAD
<openas2>
	<properties
		storageBaseDir="%home%/../data"
		log_date_format="yyyy-MM-dd HH:mm:ss.SSS"
		sql_timestamp_format="yyyy-MM-dd HH:mm:ss.SSS"
		as2_message_id_format="OPENAS2-$date.ddMMyyyyHHmmssZ$-$rand.UUID$@$msg.sender.as2_id$_$msg.receiver.as2_id$"
		as2_async_mdn_url="http://localhost:10081"
		as2_receive_message_filename_fallback="$rand.shortUUID$"
	/>
	<certificates classname="org.openas2.cert.PKCS12CertificateFactory"
		filename="%home%/as2_certs.p12"
		password="testas2"
		interval="300"/>

	<partnerships classname="org.openas2.partner.XMLPartnershipFactory"
		filename="%home%/partnerships.xml"
		interval="120"/>

	<loggers>
		<logger classname="org.openas2.logging.ConsoleLogger"/>

		<!-- Remove this comment to enable emailing of exceptions
		<logger classname="org.openas2.logging.EmailLogger"
			only_active_msg_transfer_errors="false"
			log_exception_trace="false"
			javax.mail.properties.file="%home%/java.mail.properties"
			from="openas2"
			to="your email address"
			smtpserver="your smtp server"
			smtpport="your smtp server port"
			smtpauth="true"
			smtpuser="mySmtpUserId"
			smtppwd="mySmtpPwd"
			subject="$exception.name$: $exception.message$"
			bodytemplate="%home%/emailtemplate.txt"/>
		-->

		<logger classname="org.openas2.logging.FileLogger"
			filename="%home%/../logs/log-$date.yyyyMMdd$.txt"/>
		<!-- Remove this comment to enable socket logging
		<logger classname="org.openas2.logging.SocketLogger"
			ipaddr="127.0.0.1"
			portid="19999"/>
		-->
	</loggers>
	<commands classname="org.openas2.cmd.XMLCommandRegistry"
		filename="%home%/commands.xml"/>

	<commandProcessors>
                <commandProcessor classname="org.openas2.cmd.processor.RestCommandProcessor" 
                        baseuri="http://localhost:8080" 
                        userid="userID" 
                        password="pWd" />
		<commandProcessor classname="org.openas2.cmd.processor.StreamCommandProcessor"/>
		<commandProcessor classname="org.openas2.cmd.processor.SocketCommandProcessor"
			portId="14321"
			userid="userID"
			password="pWd"
			response_format="xml"/>
	</commandProcessors>
	<processor classname="org.openas2.processor.DefaultProcessor"
		pendingMDN="$properties.storageBaseDir$/pendingMDN3"
		pendingMDNinfo="$properties.storageBaseDir$/pendinginfoMDN3"
	>
		<module classname="org.openas2.processor.sender.AS2SenderModule"
			retries="5"/>

		<module classname="org.openas2.processor.sender.MDNSenderModule"
			retries="3"/>

		<!-- This directory polling module will parse the filename to get a sender, receiver and name of file to send to partner.
		     For instance, a file named MyComapny_OID-PartnerB_OID-OrderID-745634.edi would be sent from MyCompany to PartnerB.
		     The name of the file sent to the partner will be "OrderID-745634.edi" -->
		<module classname="org.openas2.processor.receiver.AS2DirectoryPollingModule"
			outboxdir="$properties.storageBaseDir$/toAny"
			errordir="$properties.storageBaseDir$/toAny/error/$mdn.msg.sender.as2_id$-$mdn.msg.receiver.as2_id"
			interval="5"
			delimiters="-"
			mergeextratokens="true"
			sendfilename="true"
			format="sender.as2_id, receiver.as2_id, attributes.filename"
			mimetype="application/EDI-X12" />

		<!-- This directory polling module will is dedicated to sending to partner PartnerA_OID -->
		<module classname="org.openas2.processor.receiver.AS2DirectoryPollingModule"
			outboxdir="$properties.storageBaseDir$/toPartnerA/"
			errordir="$properties.storageBaseDir$/toPartnerA/error/$date.YYYY$/$date.MM$"
			stored_error_filename="$msg.attributes.filename$-$date.YYYY$-$date.MM$-$msg.headers.message-id$"
			sentdir="$properties.storageBaseDir$/$mdn.msg.sender.as2_id$-$mdn.msg.receiver.as2_id/sent/$date.YYYY$/$date.MM$"
			stored_sent_filename="$msg.attributes.filename$-$msg.headers.message-id$"
			interval="5"
			defaults="sender.as2_id=MyCompany_OID, receiver.as2_id=PartnerA_OID"
			sendfilename="true"
			mimetype="application/EDI-X12"/>

		<!-- This directory polling module will is dedicated to sending to partner PartnerB_OID -->
		<module classname="org.openas2.processor.receiver.AS2DirectoryPollingModule"
			outboxdir="$properties.storageBaseDir$/toPartnerB"
			errordir="$properties.storageBaseDir$/toPartnerB/error"
			interval="5"
			defaults="sender.as2_id=MyCompany_OID, receiver.as2_id=PartnerB_OID"
			sendfilename="true"
			mimetype="application/EDI-X12"/>

		<module classname="org.openas2.processor.msgtracking.DbTrackingModule"
			use_embedded_db="true"
			force_load_jdbc_driver="false"
			db_user="sa"
			db_pwd="OpenAS2"
			db_name="openas2"
			table_name="msg_metadata"
			db_directory="%home%/DB"
			jdbc_driver="org.h2.Driver"
			jdbc_connect_string="jdbc:h2:$component.db_directory$/$component.db_name$"
			sql_escape_character="'"
			tcp_server_start="true"
			tcp_server_port="9092"
			tcp_server_password="openas2"
		/>

		<module classname="org.openas2.processor.storage.MDNFileModule"
			filename="$properties.storageBaseDir$/$mdn.msg.sender.as2_id$-$mdn.msg.receiver.as2_id$/mdn/$date.yyyy-MM-dd$/$mdn.msg.content-disposition.filename$-$mdn.msg.headers.message-id$"
			protocol="as2"
			tempdir="$properties.storageBaseDir$/temp"/>

		<module classname="org.openas2.processor.storage.MessageFileModule"
			filename="$properties.storageBaseDir$/$msg.sender.as2_id$-$msg.receiver.as2_id$/inbox/$msg.content-disposition.filename$-$msg.headers.message-id$"
			header="$properties.storageBaseDir$/$msg.sender.as2_id$-$msg.receiver.as2_id$/msgheaders/$date.yyyy-MM-dd$/$msg.content-disposition.filename$-$msg.headers.message-id$"
			protocol="as2"
			tempdir="$properties.storageBaseDir$/temp"/>

		<module classname="org.openas2.processor.receiver.AS2ReceiverModule"
			port="10080"
			errordir="$properties.storageBaseDir$/inbox/error"
			errorformat="sender.as2_id, receiver.as2_id, headers.message-id"/>
		<!-- Example HTTPS configuration
		<module classname="org.openas2.processor.receiver.AS2ReceiverModule"
			port="10443"
			protocol="https"
			ssl_protocol="TLS"
			ssl_keystore="%home%/ssl_certs.jks"
			ssl_keystore_password="testas2"
			errordir="$properties.storageBaseDir$/inbox/error"
			errorformat="sender.as2_id, receiver.as2_id, headers.message-id"/>
			-->
		<module classname="org.openas2.processor.receiver.AS2MDNReceiverModule"
			port="10081"/>
		<!-- Example HTTPS configuration
		<module classname="org.openas2.processor.receiver.AS2MDNReceiverModule"
			port="10444"
			protocol="https"
			ssl_protocol="TLS"
			ssl_keystore="%home%/ssl_certs.jks"
			ssl_keystore_password="testas2"
			/>
		-->

		<module classname="org.openas2.processor.resender.DirectoryResenderModule"
			resenddir="$properties.storageBaseDir$/resend"
			errordir="$properties.storageBaseDir$/resend/error"
			resenddelay="60"/>
		<!--
		<module classname="org.openas2.processor.receiver.HealthCheckModule"
			port="10099"/>
		-->
		
		
	</processor>
</openas2>
=======
<openas2>
	<properties
		storageBaseDir="%home%/../data"
		log_date_format="yyyy-MM-dd HH:mm:ss.SSS"
		sql_timestamp_format="yyyy-MM-dd HH:mm:ss.SSS"
		as2_message_id_format="OPENAS2-$date.ddMMyyyyHHmmssZ$-$rand.UUID$@$msg.sender.as2_id$_$msg.receiver.as2_id$"
		as2_async_mdn_url="http://localhost:10081"
		as2_receive_message_filename_fallback="$rand.shortUUID$"
	/>
	<certificates classname="org.openas2.cert.PKCS12CertificateFactory"
		filename="%home%/as2_certs.p12"
		password="testas2"
		interval="300"/>

	<partnerships classname="org.openas2.partner.XMLPartnershipFactory"
		filename="%home%/partnerships.xml"
		interval="120"/>

	<loggers>
		<logger classname="org.openas2.logging.ConsoleLogger"/>

		<!-- Remove this comment to enable emailing of exceptions
		<logger classname="org.openas2.logging.EmailLogger"
			only_active_msg_transfer_errors="false"
			log_exception_trace="false"
			javax.mail.properties.file="%home%/java.mail.properties"
			from="openas2"
			to="your email address"
			smtpserver="your smtp server"
			smtpport="your smtp server port"
			smtpauth="true"
			smtpuser="mySmtpUserId"
			smtppwd="mySmtpPwd"
			subject="$exception.name$: $exception.message$"
			bodytemplate="%home%/emailtemplate.txt"/>
		-->

		<logger classname="org.openas2.logging.FileLogger"
			filename="%home%/../logs/log-$date.yyyyMMdd$.txt"/>
		<!-- Remove this comment to enable socket logging
		<logger classname="org.openas2.logging.SocketLogger"
			ipaddr="127.0.0.1"
			portid="19999"/>
		-->
	</loggers>
	<commands classname="org.openas2.cmd.XMLCommandRegistry"
		filename="%home%/commands.xml"/>

	<commandProcessors>
		<commandProcessor classname="org.openas2.cmd.processor.StreamCommandProcessor"/>
		<commandProcessor classname="org.openas2.cmd.processor.SocketCommandProcessor"
			portId="14321"
			userid="userID"
			password="pWd"
			response_format="xml"/>
	</commandProcessors>
	<processor classname="org.openas2.processor.DefaultProcessor"
		pendingMDN="$properties.storageBaseDir$/pendingMDN3"
		pendingMDNinfo="$properties.storageBaseDir$/pendinginfoMDN3"
	>
		<module classname="org.openas2.processor.sender.AS2SenderModule"
			retries="5"/>

		<module classname="org.openas2.processor.sender.MDNSenderModule"
			retries="3"/>

		<!-- This directory polling module will parse the filename to get a sender, receiver and name of file to send to partner.
		     For instance, a file named MyComapny_OID-PartnerB_OID-OrderID-745634.edi would be sent from MyCompany to PartnerB.
		     The name of the file sent to the partner will be "OrderID-745634.edi" -->
		<module classname="org.openas2.processor.receiver.AS2DirectoryPollingModule"
			outboxdir="$properties.storageBaseDir$/toAny"
<<<<<<< HEAD
			errordir="$properties.storageBaseDir$/toAny/error/$msg.sender.as2_id$-$msg.receiver.as2_id$"
=======
			errordir="$properties.storageBaseDir$/toAny/error/$msg.sender.as2_id$-$msg.receiver.as2_id"
>>>>>>> branch 'master' of https://uhurusurfa@github.com/OpenAS2/OpenAs2App.git
			interval="5"
			delimiters="-"
			mergeextratokens="true"
			sendfilename="true"
			format="sender.as2_id, receiver.as2_id, attributes.filename"
			mimetype="application/EDI-X12" />

		<!-- This directory polling module will is dedicated to sending to partner PartnerA_OID -->
		<module classname="org.openas2.processor.receiver.AS2DirectoryPollingModule"
			outboxdir="$properties.storageBaseDir$/toPartnerA/"
			errordir="$properties.storageBaseDir$/toPartnerA/error/$date.YYYY$/$date.MM$"
			stored_error_filename="$msg.attributes.filename$-$date.YYYY$-$date.MM$-$msg.headers.message-id$"
<<<<<<< HEAD
			sentdir="$properties.storageBaseDir$/$msg.sender.as2_id$-$msg.receiver.as2_id$/sent/$date.YYYY$/$date.MM$"
=======
			sentdir="$properties.storageBaseDir$/$msg.sender.as2_id$-$msg.receiver.as2_id/sent/$date.YYYY$/$date.MM$"
>>>>>>> branch 'master' of https://uhurusurfa@github.com/OpenAS2/OpenAs2App.git
			stored_sent_filename="$msg.attributes.filename$-$msg.headers.message-id$"
			interval="5"
			defaults="sender.as2_id=MyCompany_OID, receiver.as2_id=PartnerA_OID"
			sendfilename="true"
			mimetype="application/EDI-X12"/>

		<!-- This directory polling module will is dedicated to sending to partner PartnerB_OID -->
		<module classname="org.openas2.processor.receiver.AS2DirectoryPollingModule"
			outboxdir="$properties.storageBaseDir$/toPartnerB"
			errordir="$properties.storageBaseDir$/toPartnerB/error"
			interval="5"
			defaults="sender.as2_id=MyCompany_OID, receiver.as2_id=PartnerB_OID"
			sendfilename="true"
			mimetype="application/EDI-X12"/>

		<module classname="org.openas2.processor.msgtracking.DbTrackingModule"
			use_embedded_db="true"
			force_load_jdbc_driver="false"
			db_user="sa"
			db_pwd="OpenAS2"
			db_name="openas2"
			table_name="msg_metadata"
			db_directory="%home%/DB"
			jdbc_driver="org.h2.Driver"
			jdbc_connect_string="jdbc:h2:$component.db_directory$/$component.db_name$"
			sql_escape_character="'"
			tcp_server_start="true"
			tcp_server_port="9092"
			tcp_server_password="openas2"
		/>

		<module classname="org.openas2.processor.storage.MDNFileModule"
			filename="$properties.storageBaseDir$/$mdn.msg.sender.as2_id$-$mdn.msg.receiver.as2_id$/mdn/$date.yyyy-MM-dd$/$mdn.msg.content-disposition.filename$-$mdn.msg.headers.message-id$"
			protocol="as2"
			tempdir="$properties.storageBaseDir$/temp"/>

		<module classname="org.openas2.processor.storage.MessageFileModule"
			filename="$properties.storageBaseDir$/$msg.sender.as2_id$-$msg.receiver.as2_id$/inbox/$msg.content-disposition.filename$-$msg.headers.message-id$"
			header="$properties.storageBaseDir$/$msg.sender.as2_id$-$msg.receiver.as2_id$/msgheaders/$date.yyyy-MM-dd$/$msg.content-disposition.filename$-$msg.headers.message-id$"
			protocol="as2"
			tempdir="$properties.storageBaseDir$/temp"/>

		<module classname="org.openas2.processor.receiver.AS2ReceiverModule"
			port="10080"
			errordir="$properties.storageBaseDir$/inbox/error"
			errorformat="sender.as2_id, receiver.as2_id, headers.message-id"/>
		<!-- Example HTTPS configuration
		<module classname="org.openas2.processor.receiver.AS2ReceiverModule"
			port="10443"
			protocol="https"
			ssl_protocol="TLS"
			ssl_keystore="%home%/ssl_certs.jks"
			ssl_keystore_password="testas2"
			errordir="$properties.storageBaseDir$/inbox/error"
			errorformat="sender.as2_id, receiver.as2_id, headers.message-id"/>
			-->
		<module classname="org.openas2.processor.receiver.AS2MDNReceiverModule"
			port="10081"/>
		<!-- Example HTTPS configuration
		<module classname="org.openas2.processor.receiver.AS2MDNReceiverModule"
			port="10444"
			protocol="https"
			ssl_protocol="TLS"
			ssl_keystore="%home%/ssl_certs.jks"
			ssl_keystore_password="testas2"
			/>
		-->

		<module classname="org.openas2.processor.resender.DirectoryResenderModule"
			resenddir="$properties.storageBaseDir$/resend"
			errordir="$properties.storageBaseDir$/resend/error"
			resenddelay="60"/>
		<!--
		<module classname="org.openas2.processor.receiver.HealthCheckModule"
			port="10099"/>
		-->
		
		
	</processor>
</openas2>
>>>>>>> 60952f3c
<|MERGE_RESOLUTION|>--- conflicted
+++ resolved
@@ -1,4 +1,3 @@
-<<<<<<< HEAD
 <openas2>
 	<properties
 		storageBaseDir="%home%/../data"
@@ -168,83 +167,7 @@
 		
 	</processor>
 </openas2>
-=======
-<openas2>
-	<properties
-		storageBaseDir="%home%/../data"
-		log_date_format="yyyy-MM-dd HH:mm:ss.SSS"
-		sql_timestamp_format="yyyy-MM-dd HH:mm:ss.SSS"
-		as2_message_id_format="OPENAS2-$date.ddMMyyyyHHmmssZ$-$rand.UUID$@$msg.sender.as2_id$_$msg.receiver.as2_id$"
-		as2_async_mdn_url="http://localhost:10081"
-		as2_receive_message_filename_fallback="$rand.shortUUID$"
-	/>
-	<certificates classname="org.openas2.cert.PKCS12CertificateFactory"
-		filename="%home%/as2_certs.p12"
-		password="testas2"
-		interval="300"/>
-
-	<partnerships classname="org.openas2.partner.XMLPartnershipFactory"
-		filename="%home%/partnerships.xml"
-		interval="120"/>
-
-	<loggers>
-		<logger classname="org.openas2.logging.ConsoleLogger"/>
-
-		<!-- Remove this comment to enable emailing of exceptions
-		<logger classname="org.openas2.logging.EmailLogger"
-			only_active_msg_transfer_errors="false"
-			log_exception_trace="false"
-			javax.mail.properties.file="%home%/java.mail.properties"
-			from="openas2"
-			to="your email address"
-			smtpserver="your smtp server"
-			smtpport="your smtp server port"
-			smtpauth="true"
-			smtpuser="mySmtpUserId"
-			smtppwd="mySmtpPwd"
-			subject="$exception.name$: $exception.message$"
-			bodytemplate="%home%/emailtemplate.txt"/>
-		-->
-
-		<logger classname="org.openas2.logging.FileLogger"
-			filename="%home%/../logs/log-$date.yyyyMMdd$.txt"/>
-		<!-- Remove this comment to enable socket logging
-		<logger classname="org.openas2.logging.SocketLogger"
-			ipaddr="127.0.0.1"
-			portid="19999"/>
-		-->
-	</loggers>
-	<commands classname="org.openas2.cmd.XMLCommandRegistry"
-		filename="%home%/commands.xml"/>
-
-	<commandProcessors>
-		<commandProcessor classname="org.openas2.cmd.processor.StreamCommandProcessor"/>
-		<commandProcessor classname="org.openas2.cmd.processor.SocketCommandProcessor"
-			portId="14321"
-			userid="userID"
-			password="pWd"
-			response_format="xml"/>
-	</commandProcessors>
-	<processor classname="org.openas2.processor.DefaultProcessor"
-		pendingMDN="$properties.storageBaseDir$/pendingMDN3"
-		pendingMDNinfo="$properties.storageBaseDir$/pendinginfoMDN3"
-	>
-		<module classname="org.openas2.processor.sender.AS2SenderModule"
-			retries="5"/>
-
-		<module classname="org.openas2.processor.sender.MDNSenderModule"
-			retries="3"/>
-
-		<!-- This directory polling module will parse the filename to get a sender, receiver and name of file to send to partner.
-		     For instance, a file named MyComapny_OID-PartnerB_OID-OrderID-745634.edi would be sent from MyCompany to PartnerB.
-		     The name of the file sent to the partner will be "OrderID-745634.edi" -->
-		<module classname="org.openas2.processor.receiver.AS2DirectoryPollingModule"
-			outboxdir="$properties.storageBaseDir$/toAny"
-<<<<<<< HEAD
-			errordir="$properties.storageBaseDir$/toAny/error/$msg.sender.as2_id$-$msg.receiver.as2_id$"
-=======
 			errordir="$properties.storageBaseDir$/toAny/error/$msg.sender.as2_id$-$msg.receiver.as2_id"
->>>>>>> branch 'master' of https://uhurusurfa@github.com/OpenAS2/OpenAs2App.git
 			interval="5"
 			delimiters="-"
 			mergeextratokens="true"
@@ -257,11 +180,7 @@
 			outboxdir="$properties.storageBaseDir$/toPartnerA/"
 			errordir="$properties.storageBaseDir$/toPartnerA/error/$date.YYYY$/$date.MM$"
 			stored_error_filename="$msg.attributes.filename$-$date.YYYY$-$date.MM$-$msg.headers.message-id$"
-<<<<<<< HEAD
-			sentdir="$properties.storageBaseDir$/$msg.sender.as2_id$-$msg.receiver.as2_id$/sent/$date.YYYY$/$date.MM$"
-=======
 			sentdir="$properties.storageBaseDir$/$msg.sender.as2_id$-$msg.receiver.as2_id/sent/$date.YYYY$/$date.MM$"
->>>>>>> branch 'master' of https://uhurusurfa@github.com/OpenAS2/OpenAs2App.git
 			stored_sent_filename="$msg.attributes.filename$-$msg.headers.message-id$"
 			interval="5"
 			defaults="sender.as2_id=MyCompany_OID, receiver.as2_id=PartnerA_OID"
@@ -341,5 +260,4 @@
 		
 		
 	</processor>
-</openas2>
->>>>>>> 60952f3c
+</openas2>