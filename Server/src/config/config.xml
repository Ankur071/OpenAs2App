--- conflicted
+++ resolved
@@ -47,26 +47,16 @@
 		filename="%home%/commands.xml"/>
 
 	<commandProcessors>
-<<<<<<< HEAD
-                <commandProcessor classname="org.openas2.cmd.processor.RestCommandProcessor" 
-                        baseuri="http://localhost:8080" 
-                        userid="userID" 
-                        password="pWd" />
-=======
->>>>>>> 19ace3dd
 		<commandProcessor classname="org.openas2.cmd.processor.StreamCommandProcessor"/>
 		<commandProcessor classname="org.openas2.cmd.processor.SocketCommandProcessor"
 			portId="14321"
 			userid="userID"
 			password="pWd"
 			response_format="xml"/>
-<<<<<<< HEAD
-=======
     <commandProcessor classname="org.openas2.cmd.processor.RestCommandProcessor" 
                         baseuri="http://localhost:8080" 
                         userid="userID" 
                         password="pWd" />
->>>>>>> 19ace3dd
 	</commandProcessors>
 	<processor classname="org.openas2.processor.DefaultProcessor"
 		pendingMDN="$properties.storageBaseDir$/pendingMDN3"
