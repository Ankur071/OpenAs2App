<<<<<<< HEAD
<openas2>
	<properties
		storageBaseDir="%home%/../data"
		log_date_format="yyyy-MM-dd HH:mm:ss.SSS"
		sql_timestamp_format="yyyy-MM-dd HH:mm:ss.SSS"
		as2_message_id_format="OPENAS2-$date.ddMMyyyyHHmmssZ$-$rand.UUID$@$msg.sender.as2_id$_$msg.receiver.as2_id$"
		as2_async_mdn_url="http://localhost:10081"
		as2_receive_message_filename_fallback="$rand.shortUUID$"
	/>
	<certificates classname="org.openas2.cert.PKCS12CertificateFactory"
		filename="%home%/as2_certs.p12"
		password="testas2"
		interval="300"/>

	<partnerships classname="org.openas2.partner.XMLPartnershipFactory"
		filename="%home%/partnerships.xml"
		interval="120"/>

	<loggers>
		<logger classname="org.openas2.logging.ConsoleLogger"/>

		<!-- Remove this comment to enable emailing of exceptions
		<logger classname="org.openas2.logging.EmailLogger"
			only_active_msg_transfer_errors="false"
			log_exception_trace="false"
			javax.mail.properties.file="%home%/java.mail.properties"
			from="openas2"
			to="your email address"
			smtpserver="your smtp server"
			smtpport="your smtp server port"
			smtpauth="true"
			smtpuser="mySmtpUserId"
			smtppwd="mySmtpPwd"
			subject="$exception.name$: $exception.message$"
			bodytemplate="%home%/emailtemplate.txt"/>
		-->

		<logger classname="org.openas2.logging.FileLogger"
			filename="%home%/../logs/log-$date.yyyyMMdd$.txt"/>
		<!-- Remove this comment to enable socket logging
		<logger classname="org.openas2.logging.SocketLogger"
			ipaddr="127.0.0.1"
			portid="19999"/>
		-->
	</loggers>
	<commands classname="org.openas2.cmd.XMLCommandRegistry"
		filename="%home%/commands.xml"/>

	<commandProcessors>
                <commandProcessor classname="org.openas2.cmd.processor.RestCommandProcessor" 
                        baseuri="http://localhost:8080" 
                        userid="userID" 
                        password="pWd" />
		<commandProcessor classname="org.openas2.cmd.processor.StreamCommandProcessor"/>
		<commandProcessor classname="org.openas2.cmd.processor.SocketCommandProcessor"
			portId="14321"
			userid="userID"
			password="pWd"
			response_format="xml"/>
	</commandProcessors>
	<processor classname="org.openas2.processor.DefaultProcessor"
		pendingMDN="$properties.storageBaseDir$/pendingMDN3"
		pendingMDNinfo="$properties.storageBaseDir$/pendinginfoMDN3"
	>
		<module classname="org.openas2.processor.sender.AS2SenderModule"
			retries="5"/>

		<module classname="org.openas2.processor.sender.MDNSenderModule"
			retries="3"/>

		<!-- This directory polling module will parse the filename to get a sender, receiver and name of file to send to partner.
		     For instance, a file named MyComapny_OID-PartnerB_OID-OrderID-745634.edi would be sent from MyCompany to PartnerB.
		     The name of the file sent to the partner will be "OrderID-745634.edi" -->
		<module classname="org.openas2.processor.receiver.AS2DirectoryPollingModule"
			outboxdir="$properties.storageBaseDir$/toAny"
			errordir="$properties.storageBaseDir$/toAny/error/$msg.sender.as2_id$-$msg.receiver.as2_id$"
			interval="5"
			delimiters="-"
			mergeextratokens="true"
			sendfilename="true"
			format="sender.as2_id, receiver.as2_id, attributes.filename"
			mimetype="application/EDI-X12" />

		<!-- This directory polling module will is dedicated to sending to partner PartnerA_OID -->
		<module classname="org.openas2.processor.receiver.AS2DirectoryPollingModule"
			outboxdir="$properties.storageBaseDir$/toPartnerA/"
			errordir="$properties.storageBaseDir$/toPartnerA/error/$date.YYYY$/$date.MM$"
			stored_error_filename="$msg.attributes.filename$-$date.YYYY$-$date.MM$-$msg.headers.message-id$"
			sentdir="$properties.storageBaseDir$/$msg.sender.as2_id$-$msg.receiver.as2_id$/sent/$date.YYYY$/$date.MM$"
			stored_sent_filename="$msg.attributes.filename$-$msg.headers.message-id$"
			interval="5"
			defaults="sender.as2_id=MyCompany_OID, receiver.as2_id=PartnerA_OID"
			sendfilename="true"
			mimetype="application/EDI-X12"/>

		<!-- This directory polling module will is dedicated to sending to partner PartnerB_OID -->
		<module classname="org.openas2.processor.receiver.AS2DirectoryPollingModule"
			outboxdir="$properties.storageBaseDir$/toPartnerB"
			errordir="$properties.storageBaseDir$/toPartnerB/error"
			interval="5"
			defaults="sender.as2_id=MyCompany_OID, receiver.as2_id=PartnerB_OID"
			sendfilename="true"
			mimetype="application/EDI-X12"/>

		<module classname="org.openas2.processor.msgtracking.DbTrackingModule"
			use_embedded_db="true"
			force_load_jdbc_driver="false"
			db_user="sa"
			db_pwd="OpenAS2"
			db_name="openas2"
			table_name="msg_metadata"
			db_directory="%home%/DB"
			jdbc_driver="org.h2.Driver"
			jdbc_connect_string="jdbc:h2:$component.db_directory$/$component.db_name$"
			sql_escape_character="'"
			tcp_server_start="true"
			tcp_server_port="9092"
			tcp_server_password="openas2"
		/>

		<module classname="org.openas2.processor.storage.MDNFileModule"
			filename="$properties.storageBaseDir$/$mdn.msg.sender.as2_id$-$mdn.msg.receiver.as2_id$/mdn/$date.yyyy-MM-dd$/$mdn.msg.content-disposition.filename$-$mdn.msg.headers.message-id$"
			protocol="as2"
			tempdir="$properties.storageBaseDir$/temp"/>

		<module classname="org.openas2.processor.storage.MessageFileModule"
			filename="$properties.storageBaseDir$/$msg.sender.as2_id$-$msg.receiver.as2_id$/inbox/$msg.content-disposition.filename$-$msg.headers.message-id$"
			header="$properties.storageBaseDir$/$msg.sender.as2_id$-$msg.receiver.as2_id$/msgheaders/$date.yyyy-MM-dd$/$msg.content-disposition.filename$-$msg.headers.message-id$"
			protocol="as2"
			tempdir="$properties.storageBaseDir$/temp"/>

		<module classname="org.openas2.processor.receiver.AS2ReceiverModule"
			port="10080"
			errordir="$properties.storageBaseDir$/inbox/error"
			errorformat="sender.as2_id, receiver.as2_id, headers.message-id"/>
		<!-- Example HTTPS configuration
		<module classname="org.openas2.processor.receiver.AS2ReceiverModule"
			port="10443"
			protocol="https"
			ssl_protocol="TLS"
			ssl_keystore="%home%/ssl_certs.jks"
			ssl_keystore_password="testas2"
			errordir="$properties.storageBaseDir$/inbox/error"
			errorformat="sender.as2_id, receiver.as2_id, headers.message-id"/>
			-->
		<module classname="org.openas2.processor.receiver.AS2MDNReceiverModule"
			port="10081"/>
		<!-- Example HTTPS configuration
		<module classname="org.openas2.processor.receiver.AS2MDNReceiverModule"
			port="10444"
			protocol="https"
			ssl_protocol="TLS"
			ssl_keystore="%home%/ssl_certs.jks"
			ssl_keystore_password="testas2"
			/>
		-->

		<module classname="org.openas2.processor.resender.DirectoryResenderModule"
			resenddir="$properties.storageBaseDir$/resend"
			errordir="$properties.storageBaseDir$/resend/error"
			resenddelay="60"/>
		<!--
		<module classname="org.openas2.processor.receiver.HealthCheckModule"
			port="10099"/>
		-->
		
		
	</processor>
</openas2>
=======
<openas2>
	<properties
		storageBaseDir="%home%/../data"
		log_date_format="yyyy-MM-dd HH:mm:ss.SSS"
		sql_timestamp_format="yyyy-MM-dd HH:mm:ss.SSS"
		as2_message_id_format="OPENAS2-$date.ddMMyyyyHHmmssZ$-$rand.UUID$@$msg.sender.as2_id$_$msg.receiver.as2_id$"
		as2_async_mdn_url="http://localhost:10081"
		as2_receive_message_filename_fallback="$rand.shortUUID$"
	/>
	<certificates classname="org.openas2.cert.PKCS12CertificateFactory"
		filename="%home%/as2_certs.p12"
		password="testas2"
		interval="300"/>

	<partnerships classname="org.openas2.partner.XMLPartnershipFactory"
		filename="%home%/partnerships.xml"
		interval="120"/>

	<loggers>
		<logger classname="org.openas2.logging.ConsoleLogger"/>

		<!-- Remove this comment to enable emailing of exceptions
		<logger classname="org.openas2.logging.EmailLogger"
			only_active_msg_transfer_errors="false"
			log_exception_trace="false"
			javax.mail.properties.file="%home%/java.mail.properties"
			from="openas2"
			to="your email address"
			smtpserver="your smtp server"
			smtpport="your smtp server port"
			smtpauth="true"
			smtpuser="mySmtpUserId"
			smtppwd="mySmtpPwd"
			subject="$exception.name$: $exception.message$"
			bodytemplate="%home%/emailtemplate.txt"/>
		-->

		<logger classname="org.openas2.logging.FileLogger"
			filename="%home%/../logs/log-$date.yyyyMMdd$.txt"/>
		<!-- Remove this comment to enable socket logging
		<logger classname="org.openas2.logging.SocketLogger"
			ipaddr="127.0.0.1"
			portid="19999"/>
		-->
	</loggers>
	<commands classname="org.openas2.cmd.XMLCommandRegistry"
		filename="%home%/commands.xml"/>

	<commandProcessors>
		<commandProcessor classname="org.openas2.cmd.processor.StreamCommandProcessor"/>
		<commandProcessor classname="org.openas2.cmd.processor.SocketCommandProcessor"
			portId="14321"
			userid="userID"
			password="pWd"
			response_format="xml"/>
	</commandProcessors>
	<processor classname="org.openas2.processor.DefaultProcessor"
		pendingMDN="$properties.storageBaseDir$/pendingMDN3"
		pendingMDNinfo="$properties.storageBaseDir$/pendinginfoMDN3"
	>
		<module classname="org.openas2.processor.sender.AS2SenderModule"
			retries="5"/>

		<module classname="org.openas2.processor.sender.MDNSenderModule"
			retries="3"/>

		<!-- This directory polling module will parse the filename to get a sender, receiver and name of file to send to partner.
		     For instance, a file named MyComapny_OID-PartnerB_OID-OrderID-745634.edi would be sent from MyCompany to PartnerB.
		     The name of the file sent to the partner will be "OrderID-745634.edi" -->
		<module classname="org.openas2.processor.receiver.AS2DirectoryPollingModule"
			outboxdir="$properties.storageBaseDir$/toAny"
			errordir="$properties.storageBaseDir$/toAny/error/$msg.sender.as2_id$-$msg.receiver.as2_id$"
			interval="5"
			delimiters="-"
			mergeextratokens="true"
			sendfilename="true"
			format="sender.as2_id, receiver.as2_id, attributes.filename"
			mimetype="application/EDI-X12" />

		<!-- This directory polling module will is dedicated to sending to partner PartnerA_OID -->
		<module classname="org.openas2.processor.receiver.AS2DirectoryPollingModule"
			outboxdir="$properties.storageBaseDir$/toPartnerA/"
			errordir="$properties.storageBaseDir$/toPartnerA/error/$date.YYYY$/$date.MM$"
			stored_error_filename="$msg.attributes.filename$-$date.YYYY$-$date.MM$-$msg.headers.message-id$"
			sentdir="$properties.storageBaseDir$/$msg.sender.as2_id$-$msg.receiver.as2_id$/sent/$date.YYYY$/$date.MM$"
			stored_sent_filename="$msg.attributes.filename$-$msg.headers.message-id$"
			interval="5"
			defaults="sender.as2_id=MyCompany_OID, receiver.as2_id=PartnerA_OID"
			sendfilename="true"
			mimetype="application/EDI-X12"/>

		<!-- This directory polling module will is dedicated to sending to partner PartnerB_OID -->
		<module classname="org.openas2.processor.receiver.AS2DirectoryPollingModule"
			outboxdir="$properties.storageBaseDir$/toPartnerB"
			errordir="$properties.storageBaseDir$/toPartnerB/error"
			interval="5"
			defaults="sender.as2_id=MyCompany_OID, receiver.as2_id=PartnerB_OID"
			sendfilename="true"
			mimetype="application/EDI-X12"/>

		<module classname="org.openas2.processor.msgtracking.DbTrackingModule"
			use_embedded_db="true"
			force_load_jdbc_driver="false"
			db_user="sa"
			db_pwd="OpenAS2"
			db_name="openas2"
			table_name="msg_metadata"
			db_directory="%home%/DB"
			jdbc_driver="org.h2.Driver"
			jdbc_connect_string="jdbc:h2:$component.db_directory$/$component.db_name$"
			sql_escape_character="'"
			tcp_server_start="true"
			tcp_server_port="9092"
			tcp_server_password="openas2"
		/>

		<module classname="org.openas2.processor.storage.MDNFileModule"
			filename="$properties.storageBaseDir$/$mdn.msg.sender.as2_id$-$mdn.msg.receiver.as2_id$/mdn/$date.yyyy-MM-dd$/$mdn.msg.content-disposition.filename$-$mdn.msg.headers.message-id$"
			protocol="as2"
			tempdir="$properties.storageBaseDir$/temp"/>

		<module classname="org.openas2.processor.storage.MessageFileModule"
			filename="$properties.storageBaseDir$/$msg.sender.as2_id$-$msg.receiver.as2_id$/inbox/$msg.content-disposition.filename$-$msg.headers.message-id$"
			header="$properties.storageBaseDir$/$msg.sender.as2_id$-$msg.receiver.as2_id$/msgheaders/$date.yyyy-MM-dd$/$msg.content-disposition.filename$-$msg.headers.message-id$"
			protocol="as2"
			tempdir="$properties.storageBaseDir$/temp"/>

		<module classname="org.openas2.processor.receiver.AS2ReceiverModule"
			port="10080"
			errordir="$properties.storageBaseDir$/inbox/error"
			errorformat="sender.as2_id, receiver.as2_id, headers.message-id"/>
		<!-- Example HTTPS configuration
		<module classname="org.openas2.processor.receiver.AS2ReceiverModule"
			port="10443"
			protocol="https"
			ssl_protocol="TLS"
			ssl_keystore="%home%/ssl_certs.jks"
			ssl_keystore_password="testas2"
			errordir="$properties.storageBaseDir$/inbox/error"
			errorformat="sender.as2_id, receiver.as2_id, headers.message-id"/>
			-->
		<module classname="org.openas2.processor.receiver.AS2MDNReceiverModule"
			port="10081"/>
		<!-- Example HTTPS configuration
		<module classname="org.openas2.processor.receiver.AS2MDNReceiverModule"
			port="10444"
			protocol="https"
			ssl_protocol="TLS"
			ssl_keystore="%home%/ssl_certs.jks"
			ssl_keystore_password="testas2"
			/>
		-->

		<module classname="org.openas2.processor.resender.DirectoryResenderModule"
			resenddir="$properties.storageBaseDir$/resend"
			errordir="$properties.storageBaseDir$/resend/error"
			resenddelay="60"/>
		<!--
		<module classname="org.openas2.processor.receiver.HealthCheckModule"
			port="10099"/>
		-->
		
		
	</processor>
</openas2>
>>>>>>> b1ab9b63
<|MERGE_RESOLUTION|>--- conflicted
+++ resolved
@@ -1,4 +1,3 @@
-<<<<<<< HEAD
 <openas2>
 	<properties
 		storageBaseDir="%home%/../data"
@@ -48,16 +47,16 @@
 		filename="%home%/commands.xml"/>
 
 	<commandProcessors>
-                <commandProcessor classname="org.openas2.cmd.processor.RestCommandProcessor" 
-                        baseuri="http://localhost:8080" 
-                        userid="userID" 
-                        password="pWd" />
 		<commandProcessor classname="org.openas2.cmd.processor.StreamCommandProcessor"/>
 		<commandProcessor classname="org.openas2.cmd.processor.SocketCommandProcessor"
 			portId="14321"
 			userid="userID"
 			password="pWd"
 			response_format="xml"/>
+    <commandProcessor classname="org.openas2.cmd.processor.RestCommandProcessor" 
+                        baseuri="http://localhost:8080" 
+                        userid="userID" 
+                        password="pWd" />
 	</commandProcessors>
 	<processor classname="org.openas2.processor.DefaultProcessor"
 		pendingMDN="$properties.storageBaseDir$/pendingMDN3"
@@ -167,171 +166,4 @@
 		
 		
 	</processor>
-</openas2>
-=======
-<openas2>
-	<properties
-		storageBaseDir="%home%/../data"
-		log_date_format="yyyy-MM-dd HH:mm:ss.SSS"
-		sql_timestamp_format="yyyy-MM-dd HH:mm:ss.SSS"
-		as2_message_id_format="OPENAS2-$date.ddMMyyyyHHmmssZ$-$rand.UUID$@$msg.sender.as2_id$_$msg.receiver.as2_id$"
-		as2_async_mdn_url="http://localhost:10081"
-		as2_receive_message_filename_fallback="$rand.shortUUID$"
-	/>
-	<certificates classname="org.openas2.cert.PKCS12CertificateFactory"
-		filename="%home%/as2_certs.p12"
-		password="testas2"
-		interval="300"/>
-
-	<partnerships classname="org.openas2.partner.XMLPartnershipFactory"
-		filename="%home%/partnerships.xml"
-		interval="120"/>
-
-	<loggers>
-		<logger classname="org.openas2.logging.ConsoleLogger"/>
-
-		<!-- Remove this comment to enable emailing of exceptions
-		<logger classname="org.openas2.logging.EmailLogger"
-			only_active_msg_transfer_errors="false"
-			log_exception_trace="false"
-			javax.mail.properties.file="%home%/java.mail.properties"
-			from="openas2"
-			to="your email address"
-			smtpserver="your smtp server"
-			smtpport="your smtp server port"
-			smtpauth="true"
-			smtpuser="mySmtpUserId"
-			smtppwd="mySmtpPwd"
-			subject="$exception.name$: $exception.message$"
-			bodytemplate="%home%/emailtemplate.txt"/>
-		-->
-
-		<logger classname="org.openas2.logging.FileLogger"
-			filename="%home%/../logs/log-$date.yyyyMMdd$.txt"/>
-		<!-- Remove this comment to enable socket logging
-		<logger classname="org.openas2.logging.SocketLogger"
-			ipaddr="127.0.0.1"
-			portid="19999"/>
-		-->
-	</loggers>
-	<commands classname="org.openas2.cmd.XMLCommandRegistry"
-		filename="%home%/commands.xml"/>
-
-	<commandProcessors>
-		<commandProcessor classname="org.openas2.cmd.processor.StreamCommandProcessor"/>
-		<commandProcessor classname="org.openas2.cmd.processor.SocketCommandProcessor"
-			portId="14321"
-			userid="userID"
-			password="pWd"
-			response_format="xml"/>
-	</commandProcessors>
-	<processor classname="org.openas2.processor.DefaultProcessor"
-		pendingMDN="$properties.storageBaseDir$/pendingMDN3"
-		pendingMDNinfo="$properties.storageBaseDir$/pendinginfoMDN3"
-	>
-		<module classname="org.openas2.processor.sender.AS2SenderModule"
-			retries="5"/>
-
-		<module classname="org.openas2.processor.sender.MDNSenderModule"
-			retries="3"/>
-
-		<!-- This directory polling module will parse the filename to get a sender, receiver and name of file to send to partner.
-		     For instance, a file named MyComapny_OID-PartnerB_OID-OrderID-745634.edi would be sent from MyCompany to PartnerB.
-		     The name of the file sent to the partner will be "OrderID-745634.edi" -->
-		<module classname="org.openas2.processor.receiver.AS2DirectoryPollingModule"
-			outboxdir="$properties.storageBaseDir$/toAny"
-			errordir="$properties.storageBaseDir$/toAny/error/$msg.sender.as2_id$-$msg.receiver.as2_id$"
-			interval="5"
-			delimiters="-"
-			mergeextratokens="true"
-			sendfilename="true"
-			format="sender.as2_id, receiver.as2_id, attributes.filename"
-			mimetype="application/EDI-X12" />
-
-		<!-- This directory polling module will is dedicated to sending to partner PartnerA_OID -->
-		<module classname="org.openas2.processor.receiver.AS2DirectoryPollingModule"
-			outboxdir="$properties.storageBaseDir$/toPartnerA/"
-			errordir="$properties.storageBaseDir$/toPartnerA/error/$date.YYYY$/$date.MM$"
-			stored_error_filename="$msg.attributes.filename$-$date.YYYY$-$date.MM$-$msg.headers.message-id$"
-			sentdir="$properties.storageBaseDir$/$msg.sender.as2_id$-$msg.receiver.as2_id$/sent/$date.YYYY$/$date.MM$"
-			stored_sent_filename="$msg.attributes.filename$-$msg.headers.message-id$"
-			interval="5"
-			defaults="sender.as2_id=MyCompany_OID, receiver.as2_id=PartnerA_OID"
-			sendfilename="true"
-			mimetype="application/EDI-X12"/>
-
-		<!-- This directory polling module will is dedicated to sending to partner PartnerB_OID -->
-		<module classname="org.openas2.processor.receiver.AS2DirectoryPollingModule"
-			outboxdir="$properties.storageBaseDir$/toPartnerB"
-			errordir="$properties.storageBaseDir$/toPartnerB/error"
-			interval="5"
-			defaults="sender.as2_id=MyCompany_OID, receiver.as2_id=PartnerB_OID"
-			sendfilename="true"
-			mimetype="application/EDI-X12"/>
-
-		<module classname="org.openas2.processor.msgtracking.DbTrackingModule"
-			use_embedded_db="true"
-			force_load_jdbc_driver="false"
-			db_user="sa"
-			db_pwd="OpenAS2"
-			db_name="openas2"
-			table_name="msg_metadata"
-			db_directory="%home%/DB"
-			jdbc_driver="org.h2.Driver"
-			jdbc_connect_string="jdbc:h2:$component.db_directory$/$component.db_name$"
-			sql_escape_character="'"
-			tcp_server_start="true"
-			tcp_server_port="9092"
-			tcp_server_password="openas2"
-		/>
-
-		<module classname="org.openas2.processor.storage.MDNFileModule"
-			filename="$properties.storageBaseDir$/$mdn.msg.sender.as2_id$-$mdn.msg.receiver.as2_id$/mdn/$date.yyyy-MM-dd$/$mdn.msg.content-disposition.filename$-$mdn.msg.headers.message-id$"
-			protocol="as2"
-			tempdir="$properties.storageBaseDir$/temp"/>
-
-		<module classname="org.openas2.processor.storage.MessageFileModule"
-			filename="$properties.storageBaseDir$/$msg.sender.as2_id$-$msg.receiver.as2_id$/inbox/$msg.content-disposition.filename$-$msg.headers.message-id$"
-			header="$properties.storageBaseDir$/$msg.sender.as2_id$-$msg.receiver.as2_id$/msgheaders/$date.yyyy-MM-dd$/$msg.content-disposition.filename$-$msg.headers.message-id$"
-			protocol="as2"
-			tempdir="$properties.storageBaseDir$/temp"/>
-
-		<module classname="org.openas2.processor.receiver.AS2ReceiverModule"
-			port="10080"
-			errordir="$properties.storageBaseDir$/inbox/error"
-			errorformat="sender.as2_id, receiver.as2_id, headers.message-id"/>
-		<!-- Example HTTPS configuration
-		<module classname="org.openas2.processor.receiver.AS2ReceiverModule"
-			port="10443"
-			protocol="https"
-			ssl_protocol="TLS"
-			ssl_keystore="%home%/ssl_certs.jks"
-			ssl_keystore_password="testas2"
-			errordir="$properties.storageBaseDir$/inbox/error"
-			errorformat="sender.as2_id, receiver.as2_id, headers.message-id"/>
-			-->
-		<module classname="org.openas2.processor.receiver.AS2MDNReceiverModule"
-			port="10081"/>
-		<!-- Example HTTPS configuration
-		<module classname="org.openas2.processor.receiver.AS2MDNReceiverModule"
-			port="10444"
-			protocol="https"
-			ssl_protocol="TLS"
-			ssl_keystore="%home%/ssl_certs.jks"
-			ssl_keystore_password="testas2"
-			/>
-		-->
-
-		<module classname="org.openas2.processor.resender.DirectoryResenderModule"
-			resenddir="$properties.storageBaseDir$/resend"
-			errordir="$properties.storageBaseDir$/resend/error"
-			resenddelay="60"/>
-		<!--
-		<module classname="org.openas2.processor.receiver.HealthCheckModule"
-			port="10099"/>
-		-->
-		
-		
-	</processor>
-</openas2>
->>>>>>> b1ab9b63
+</openas2>