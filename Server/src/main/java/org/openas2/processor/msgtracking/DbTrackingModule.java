package org.openas2.processor.msgtracking;

import org.apache.commons.logging.Log;
import org.apache.commons.logging.LogFactory;
import org.openas2.OpenAS2Exception;
import org.openas2.Session;
import org.openas2.message.Message;
import org.openas2.params.ComponentParameters;
import org.openas2.params.CompositeParameters;
import org.openas2.params.ParameterParser;
import org.openas2.util.DateUtil;

import java.sql.Connection;
import java.sql.DriverManager;
import java.sql.PreparedStatement;
import java.sql.ResultSet;
import java.sql.ResultSetMetaData;
import java.sql.SQLException;
import java.sql.Statement;
import java.sql.Types;
import java.util.ArrayList;
import java.util.HashMap;
import java.util.List;
import java.util.Map;

public class DbTrackingModule extends BaseMsgTrackingModule {
    public static final String PARAM_TCP_SERVER_START = "tcp_server_start";
    public static final String PARAM_TCP_SERVER_PORT = "tcp_server_port";
    public static final String PARAM_TCP_SERVER_PWD = "tcp_server_password";
    public static final String PARAM_DB_USER = "db_user";
    public static final String PARAM_DB_PWD = "db_pwd";
    public static final String PARAM_DB_NAME = "db_name";
    public static final String PARAM_TABLE_NAME = "table_name";
    public static final String PARAM_DB_DIRECTORY = "db_directory";
    public static final String PARAM_JDBC_CONNECT_STRING = "jdbc_connect_string";
    public static final String PARAM_JDBC_DRIVER = "jdbc_driver";
    public static final String PARAM_JDBC_SERVER_URL = "jdbc_server_url";
    public static final String PARAM_JDBC_PARAMS = "jdbc_extra_paramters";
    public static final String PARAM_SQL_ESCAPE_CHARACTER = "sql_escape_character";
    public static final String PARAM_USE_EMBEDDED_DB = "use_embedded_db";
    public static final String PARAM_FORCE_LOAD_JDBC_DRIVER = "force_load_jdbc_driver";

    private String dbUser = null;
    private String dbPwd = null;
    private String jdbcConnectString = null;
    private String configBaseDir = null;
    private String jdbcDriver = null;
    private boolean isRunning = false;
    private String sqlEscapeChar = "'";
    private boolean useEmbeddedDB = true;
    private boolean forceLoadJdbcDriver = false;
    private String dbPlatform = "h2";
    private String tableName = null;
    IDBHandler dbHandler = null;

    private Log logger = LogFactory.getLog(DbTrackingModule.class.getSimpleName());

    public void init(Session session, Map<String, String> options) throws OpenAS2Exception {
        super.init(session, options);
        CompositeParameters paramParser = createParser();
        dbUser = getParameter(PARAM_DB_USER, true);
        dbPwd = getParameter(PARAM_DB_PWD, true);
        configBaseDir = session.getBaseDirectory();
        jdbcConnectString = getParameter(PARAM_JDBC_CONNECT_STRING, true);
        jdbcConnectString.replace("%home%", configBaseDir);
        // Support component attributes in connect string
        jdbcConnectString = ParameterParser.parse(jdbcConnectString, paramParser);
        dbPlatform = jdbcConnectString.replaceAll(".*jdbc:([^:]*):.*", "$1");
        jdbcDriver = getParameter(PARAM_JDBC_DRIVER, false);
        sqlEscapeChar = getParameter(PARAM_SQL_ESCAPE_CHARACTER, "'");
        useEmbeddedDB = "true".equals(getParameter(PARAM_USE_EMBEDDED_DB, "true"));
        forceLoadJdbcDriver = "true".equals(getParameter(PARAM_FORCE_LOAD_JDBC_DRIVER, "false"));
        tableName = getParameter(PARAM_TABLE_NAME, "msg_metadata");
        if (!useEmbeddedDB && forceLoadJdbcDriver) {
            try {

                Class.forName(jdbcDriver);

            } catch (ClassNotFoundException e) {

                logger.error("Failed to load JDBC driver: " + jdbcDriver, e);
                e.printStackTrace();
                return;

            }
        }
    }

    protected CompositeParameters createParser() {
        CompositeParameters params = new CompositeParameters(true);

        params.add("component", new ComponentParameters(this));
        return params;
    }

    protected void persist(Message msg, Map<String, String> map) {
        Connection conn = null;
        try {
            if (useEmbeddedDB) {
                conn = dbHandler.getConnection();
            } else {
                conn = DriverManager.getConnection(jdbcConnectString, dbUser, dbPwd);
            }
            Statement s = conn.createStatement();
            String msgIdField = FIELDS.MSG_ID;
            ResultSet rs = s.executeQuery("SELECT * FROM " + tableName + " WHERE " + msgIdField + " = '" + map.get(msgIdField) + "'");
            ResultSetMetaData meta = rs.getMetaData();
            boolean isUpdate = rs.next(); // Record already exists so update
            if (logger.isTraceEnabled()) {
                logger.trace("\t\t *** Tracking record found: " + isUpdate + "\n\t\t *** Tracking record metadata: " + meta);
            }
            StringBuffer fieldStmt = new StringBuffer();
            StringBuffer valuesStmt = new StringBuffer();
            for (int i = 0; i < meta.getColumnCount(); i++) {
                String colName = meta.getColumnLabel(i + 1);
                if (colName.equalsIgnoreCase("id")) {
                    continue;
                } else if (colName.equalsIgnoreCase(FIELDS.UPDATE_DT)) {
                    // Ignore if not update mode
                    if (isUpdate) {
                        appendFieldForUpdate(colName, DateUtil.getSqlTimestamp(), fieldStmt, meta.getColumnType(i + 1));
                    }
                } else if (colName.equalsIgnoreCase(FIELDS.CREATE_DT)) {
                    if (isUpdate) {
                        map.remove(FIELDS.CREATE_DT);
                    } else {
                        appendFieldForInsert(colName, DateUtil.getSqlTimestamp(), fieldStmt, valuesStmt, meta.getColumnType(i + 1));
                    }
                } else if (isUpdate) {
                    /* Only write unchanged field values.
                     * Map is field names in LOWER case so convert in case DB server returns column names in uppercase
                     */
                    String mapVal = map.get(colName.toLowerCase());
                    if (mapVal == null) {
                        continue;
                    }
                    String dbVal = rs.getString(colName);
                    if (dbVal != null && mapVal.equals(dbVal)) {
                        // Unchanged value so remove from map
                        continue;
                    }
                    appendFieldForUpdate(colName, mapVal, fieldStmt, meta.getColumnType(i + 1));
                } else {
                    // For new record add every field that is not NULL
                    String mapVal = map.get(colName.toLowerCase());
                    if (mapVal == null) {
                        continue;
                    }
                    appendFieldForInsert(colName, mapVal, fieldStmt, valuesStmt, meta.getColumnType(i + 1));
                }
            }
            if (fieldStmt.length() > 0) {
                String stmt = "";
                if (isUpdate) {
                    stmt = "UPDATE " + tableName + " SET " + fieldStmt.toString() + " WHERE " + FIELDS.MSG_ID + " = '" + map.get(msgIdField) + "'";
                } else {
                    stmt = "INSERT INTO " + tableName + " (" + fieldStmt.toString() + ") VALUES (" + valuesStmt.toString() + ")";
                }
                if (s.executeUpdate(stmt) > 0) {
                    if (logger.isTraceEnabled()) {
                        logger.trace("Tracking record SQL statement: " + stmt);
                    }
                    if (logger.isDebugEnabled()) {
                        logger.debug("Tracking record successfully persisted to database: " + map);
                    }
                } else {
                    throw new OpenAS2Exception("Failed to persist tracking record to DB: " + map);
                }
            } else {
                if (logger.isInfoEnabled()) {
                    logger.info("No change from existing record in DB. Tracking record not updated: " + map);
                }
            }
        } catch (Exception e) {
            msg.setLogMsg("Failed to persist a tracking event: " + org.openas2.logging.Log.getExceptionMsg(e) + " ::: Data map: " + map);
            logger.error(msg, e);
        } finally {
            if (conn != null) {
                try {
                    conn.close();
                } catch (SQLException e) {
                    // TODO Auto-generated catch block
                    e.printStackTrace();
                }
            }
        }

    }

    public ArrayList<HashMap<String,String>> listMessages() {

        Connection conn = null;
        ArrayList<HashMap<String,String>> rows = new ArrayList<HashMap<String,String>>(); 

        try {
            if (useEmbeddedDB) {
                conn = dbHandler.getConnection();
            } else {
                conn = DriverManager.getConnection(jdbcConnectString, dbUser, dbPwd);
            }

            Statement s = conn.createStatement();
            ResultSet rs = s.executeQuery("SELECT ID,CREATE_DT,SENDER_ID,RECEIVER_ID,MSG_ID,FILE_NAME,ENCRYPTION_ALGORITHM,SIGNATURE_ALGORITHM,MDN_MODE,STATE FROM msg_metadata");
            ResultSetMetaData meta = rs.getMetaData();

            while(rs.next()){
                HashMap<String,String> row = new HashMap<String,String>();
                for (int i = 1; i <= meta.getColumnCount(); i++) {
                    String key = meta.getColumnName(i);
                    String value = rs.getString(key);
                    row.put(key, value);
                }
                rows.add(row);
            }

        } catch (Exception e) {
            e.printStackTrace();
        } finally {
            if (conn != null) {
                try {
                    conn.close();
                } catch (SQLException e) {
                    e.printStackTrace();
                }
            }
        }

        return rows;

    }

    public HashMap<String, String> showMessage(String msg_id) {

        Connection conn = null;
        HashMap<String, String> row = new HashMap<String,String>();

        try {
            if (useEmbeddedDB) {
                conn = dbHandler.getConnection();
            } else {
                conn = DriverManager.getConnection(jdbcConnectString, dbUser, dbPwd);
            }
            PreparedStatement s = conn.prepareStatement("SELECT * FROM msg_metadata WHERE msg_id = ?");
            s.setString(1, msg_id);
            ResultSet rs = s.executeQuery();            
            ResultSetMetaData meta = rs.getMetaData();
            while (rs.next()) {
                for (int i = 1; i <= meta.getColumnCount(); i++) {
                    String key = meta.getColumnName(i);
                    String value = rs.getString(key);
                    row.put(key, value);
                }
            }
        } catch (Exception e) {
            e.printStackTrace();
        } finally {
            if (conn != null) {
                try {
                    conn.close();
                } catch (SQLException e) {
                    e.printStackTrace();
                }
            }
        }

        return row;

    }

    public ArrayList<HashMap<String,String>> getDataCharts(HashMap<String, String> map) {

        Connection conn = null;
        ArrayList<HashMap<String,String>> rows = new ArrayList<HashMap<String,String>>(); 

        try {
<<<<<<< HEAD
            // conn = DriverManager.getConnection ("jdbc:h2:tcp://localhost:9092/openas2", "sa","OpenAS2");
            conn = DriverManager.getConnection(jdbcConnectString, dbUser, dbPwd);
=======
            if (useEmbeddedDB) {
                conn = dbHandler.getConnection();
            } else {
                conn = DriverManager.getConnection(jdbcConnectString, dbUser, dbPwd);
            }

>>>>>>> 49e476e0
            Statement s = conn.createStatement();
            ResultSet rs = s.executeQuery("SELECT MSG_ID,STATE,STATUS,CREATE_DT FROM msg_metadata WHERE CREATE_DT BETWEEN '"+map.get("startDate").toString()+" 01:00:00' AND '"+map.get("endDate").toString()+" 23:59:59'");
            ResultSetMetaData meta = rs.getMetaData();
            while(rs.next()){
                HashMap<String,String> row = new HashMap<String,String>();
                for (int i = 1; i <= meta.getColumnCount(); i++) {
                    String key = meta.getColumnName(i);
                    String value = rs.getString(key);
                    row.put(key, value);
                }
                rows.add(row);
            }

        } catch (Exception e) {
            e.printStackTrace();
        } finally {
            if (conn != null) {
                try {
                    conn.close();
                } catch (SQLException e) {
                    e.printStackTrace();
                }
            }
        }

        return rows;

    }

    private String formatField(String value, int dataType) {
        if (value == null) {
            return "NULL";
        }
        switch (dataType) {
            case Types.BIGINT:
            case Types.DECIMAL:
            case Types.DOUBLE:
            case Types.FLOAT:
            case Types.INTEGER:
            case Types.NUMERIC:
            case Types.REAL:
            case Types.SMALLINT:
            case Types.BINARY:
            case Types.TINYINT:
                //case Types.ROWID:
                return value;
            case Types.TIME_WITH_TIMEZONE:
            case Types.TIMESTAMP_WITH_TIMEZONE:
            case Types.DATE:
            case Types.TIME:
            case Types.TIMESTAMP:
                if ("oracle".equalsIgnoreCase(dbPlatform)) {
                    if (value.length() > 19) {
                        return ("TO_TIMESTAMP('" + value + "','YYYY-MM-DD HH24:MI:SS.FF')");
                    } else {
                        return ("TO_DATE('" + value + "','YYYY-MM-DD HH24:MI:SS')");
                    }
                } else if ("mssql".equalsIgnoreCase(dbPlatform)) {
                    return ("CAST('" + value + "' AS DATETIME)");
                } else {
                    return "'" + value + "'";
                }

        }
        // Must be some kind of string value if it gets here
        return "'" + value.replaceAll("'", sqlEscapeChar + "'") + "'";

    }

    private void appendFieldForUpdate(String name, String value, StringBuffer sb, int dataType) {
        if (sb.length() > 0) {
            sb.append(",");
        }

        sb.append(name).append("=").append(formatField(value, dataType));

    }

    private void appendFieldForInsert(String name, String value, StringBuffer names, StringBuffer values, int dataType) {
        if (names.length() > 0) {
            names.append(",");
            values.append(",");
        }

        names.append(name);
        values.append(formatField(value, dataType));

    }

    public boolean isRunning() {
        if (useEmbeddedDB) {
            return isRunning;
        } else {
            return true;
        }
    }

    public void start() throws OpenAS2Exception {
        if (!useEmbeddedDB) {
            return;
        }

        dbHandler = new EmbeddedDBHandler();
        dbHandler.start(jdbcConnectString, dbUser, dbPwd, getParameters());
        isRunning = true;
    }

    public void stop() {
        if (!useEmbeddedDB) {
            return;
        }

        dbHandler.stop();
    }

    @Override
    public boolean healthcheck(List<String> failures) {
        Connection conn = null;
        try {
            if (useEmbeddedDB) {
                conn = dbHandler.getConnection();
            } else {
                conn = DriverManager.getConnection(jdbcConnectString, dbUser, dbPwd);
            }
            Statement s = conn.createStatement();
            s.executeQuery("SELECT COUNT(*) FROM " + tableName);
        } catch (Exception e) {
            failures.add(this.getClass().getSimpleName() + " - Failed to check DB tracking module connection to DB: " + e.getMessage() + " :: Connect String: " + jdbcConnectString);
            return false;
        } finally {
            if (conn != null) {
                try {
                    conn.close();
                } catch (Exception e) {
                }
            }
        }

        return true;
    }

}<|MERGE_RESOLUTION|>--- conflicted
+++ resolved
@@ -273,17 +273,12 @@
         ArrayList<HashMap<String,String>> rows = new ArrayList<HashMap<String,String>>(); 
 
         try {
-<<<<<<< HEAD
-            // conn = DriverManager.getConnection ("jdbc:h2:tcp://localhost:9092/openas2", "sa","OpenAS2");
-            conn = DriverManager.getConnection(jdbcConnectString, dbUser, dbPwd);
-=======
             if (useEmbeddedDB) {
                 conn = dbHandler.getConnection();
             } else {
                 conn = DriverManager.getConnection(jdbcConnectString, dbUser, dbPwd);
             }
 
->>>>>>> 49e476e0
             Statement s = conn.createStatement();
             ResultSet rs = s.executeQuery("SELECT MSG_ID,STATE,STATUS,CREATE_DT FROM msg_metadata WHERE CREATE_DT BETWEEN '"+map.get("startDate").toString()+" 01:00:00' AND '"+map.get("endDate").toString()+" 23:59:59'");
             ResultSetMetaData meta = rs.getMetaData();
