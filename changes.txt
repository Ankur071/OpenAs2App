--- conflicted
+++ resolved
@@ -1,448 +1,445 @@
-<<<<<<< HEAD
-Version 2.4.0 - 2017-09-25
-This is a minor enhancement release:
-       IMPORTANT NOTE: Please review upgrade notes below if you are upgrading
-
-  1. Add initial basic health check listener on HTTP port for load balancer/high availability deployment
-  2. Enhance POM to deploy code base to central maven repository 
- 
-=======
->>>>>>> 41f925eb
-Version 2.3.2 - 2017-08-17
-This is a minor enhancement release:
-       IMPORTANT NOTE: Please review upgrade notes below if you are upgrading
-
-  1. Enhance the HTTP reader to allow logging the raw data when unable to determine how to process the data
-  2. Correct the config.xml that was missing a $ sign in the log file name
-
-Version 2.3.1 - 2017-08-06
-This is a minor enhancement release:
-       IMPORTANT NOTE: Please review release notes for upgrade steps if you are upgrading
-
-  1. Remove reserved characters from dynamically generated file names
-  2. Document feature to change reserved character list for file names.
-  3. Document java tuning requirements for large files
-  4. Change default logging date format to international standard
-  5. Document logging date format configuration
-  6. Document upgrade process as an appendix in OpenAS2HowTo
-  7. Prevent HTTP header folding by default with config option to allow. (Fixes issue with NGINX)
-  8. Change email logger to allow any exception to be logged through exception parser (not just OpenAS2Exception)
-  9. Add support for Sentry logger for exceptions
-  10. Enhanced documentation on logging system
-  11. Change default log file name to use international date format
- 
-Version 2.3.0 - 2017-05-04
-This is an enhancement and minor bugfix release:
-       IMPORTANT NOTE: Please review ALL release notes for intermediate versions if you are upgrading
-
-  1. Enhance message state tracking to correctly handle resends
-  2. Support external databases that have JDBC drivers for message state tracking via configuration.
-  3. Allow AS2 Message ID format to be configurable globally and overridden on a per partnership basis
-  4. Persist message attributes for the full lifecycle of the message including resends.
-  5. Provide support for proxy server authentication.
-  6. Fix resending ASYNC MDN messages
-  7. Document all of the enhancements and improve existing documentation.
-
-Version 2.2.3 - 2017-04-07
-This is a minor bugfix release:
-       IMPORTANT NOTE: Please review ALL release notes for intermediate versions if you are upgrading
-
-  1. Remove appending a UUID to the received AS2 filename allowing complete user control. To add one us $rand.UUID$ in the "filename" parameter
-
-Version 2.2.1 - 2017-03-03
-This is a minor bugfix release:
-       IMPORTANT NOTE: Please review ALL release notes for intermediate versions if you are upgrading
-
-  1. Remove the encapsulating "<" and ">" from the generated message ID as windows no longer allows that in file names 
-  2. Minor update to documentation on handling SSL certificate issues
-
-Version 2.2.0 - 2017-02-01
-This is an enhancement and minor bugfix release:
-       IMPORTANT NOTE: As of this release, OpenAS2 no longer supports Java 1.5 and below
-  1. Add sample file for running OpenAS2 under systemd on NIX based systems
-  2. Set the sender and recipient in the Message object when MDN is created to facilitate debugging due to config issues
-  3. Extract the deployed version from the MANIFEST.MF file instead of embedding in the Session.java file
-  4. Move to Maven build process
-  5. Add an INFO level message for any files that are not writable in a polling directory
-  6. Provide ability to generate a UUID using the dynamic parameter $rand.xxx
-  7. Fix the method that creates a file name for storing pending messages (was removing the first character)
-  8. Enhance error handling when using HTTPS and certificate checker class to facilitate debugging SSL certificate issues
-  9. Reworked initialization structure to provide OSGi functionality to deploy as a standard OSGi bundle (OSGi deployment should be available in next release)
-  10. Updated documentation relating to the enhancements including troubleshooting information.
-  
-Version 2.1.3 - 2016-11-09
-This release is a bugfix release:
-  1. Revert to default for allowing restricted HTTP headers (see OpenAS2HowTo for discussion on this issue)
-  2. Remove \r (CR) character from logging and use the the system property to avoid issues on NIX based systems that parse logs
-  3. Enhance documentation
-
-Version 2.1.2 - 2016-10-29
-This release is a bugfix release:
-  1. Swap call to scan directory with the tracking processing call to ensure there is at least one full poll interval between scan and call to tracking processing to avoid sending incomplete files.
-  2. Add documentation on Java tuning for large files and/or busy AS2 systems
-
-Version 2.1.1 - 2016-10-17
-This release is a bugfix release:
-  1. Fix sending HTTP headers in a synchronous MDN that are copied from the inbound message causing some AS2 implementations to fail
-
-Version 2.1.0 - 2016-10-11
-  1. Add message tracking module to allow easy identification of sent and received messages based on state
-  		- persists state change tracking of messages to H2 database
-  		- allow user-plugin of custom tracking module(s)
-  2. Enhanced documentation around certificate management
-  3. Added properties element to config to allow easy custom config property access from java modules and helper classes
-  4. Added support for parsing file name into partnership attributes using regular expressions
-  5. Added script to support launching OpenAS2 as a daemon using the init.d paradigm
-  6. Added system parameter to startup scripts to allow restricted HTTP headers that cause problems for some AS2 implementations
-
-
-Version 2.0.0 - 2016-05-31
-  1. Add support for custom HTTP headers
-  		- configurable static headers as name/value pairs in the partnership
-  		- configurable dynamic headers with header values set from parsing the name of the file to be sent
-  2. Fix generator encoding for compression, encryption and signing
-  3. Support configurable control of canonicalization when signing
-  4. Support overriding digest "sha-1" algorithm name in signing to use "old" name without dash ("sha1")
-  5. Support AES128, AES192, AES256 ciphers
-  6. Support disabling the CMS algorithm protection OID for older AS2 systems that do not support it
-  7. Added "Troubleshooting.." section to documentation
-  8. Authenticated SMTP for email logging
-  
-Version 1.3.6 - 2015-11-23
-  1. Fix handling creating a unique file name for storing message info for ASYNC MDN
-  2. Rationalise the handling of received MDN so that there is a common handler for Async and Sync MDN
-  3. Fix moving pending messages that fail after retries to the error folder.
-  4. Enhance logging to pass MEssage object to log manager to facilitate finer grained and more targeted logging
-  
-Version 1.3.5 - 2015-11-13
-  1. Fix handling of file streams to ensure file handle is always closed
-  2. Fix async MDN functionality
-  3. Fix calculation of MIC when content is signed and compressed
-  4. Improved logic handling sending of MDN errors and HTTP responses
-  5. Add compiler option to build file to ensure java 1.5 compatibility
-  6. Add ability to control number of resend attempts
-
-Version 1.3.4  - 2015-10-22
-  1. add SHA224, SHA256, SHA384 and SHA512 encryption algorithms
-
-Version 1.3.3 - 2015-09-14
-  1. Fix sent MIC compare against returned MIC since the partner could return the algorithm identifier in different case to what was sent
-
-Version 1.3.2  - 2015-09-09
-  1. Add support for file name filtering by file extension in directory polling module
-  2. Change the file writing mechanism in the file module to support NFS shares
-
-Version 1.3.1  - 2015-09-08
-  1. Bugfix for calculating MIC to include headers unless no encryption and no signing.
-
-Version 1.3.0  - 2015-08-22
-  1. Add support for using HTTPS as the transport protocol.
-  2. Allow overriding the the password for the certificate store with a system parameter passed into the app at startup
-
-Version 1.2.0  - 2015-08-17
-    Add support for compression and decompression per RFC5402
-
-Version 1.1.0  - 2015-08-03
-    1. Enhanced logging to support configurable levels of output. Default level is INFO
-       Added additional logging information to make it clearer what the real problem is  when errors occur
-    2. Bouncy Castle Libraries upgraded to 1.5.2 and the code base changes implemented to support this.
-    3. Upgrade other 3rd party libraries to latest versions
-
-2010-08-26  Update and Corrections
-
-	1. Content-Disposition will be set with filename if available.
-
-    2. Update to bat shell program.
-    
-    3. Added two new parameters connecttimeout and readtimeout to the 
-     two processors: AS2SenderModule and AsynchMDNSenderModule which 
-     are defined in the config.xml file. These parameters define 
-     timeout values in milliseconds for each respective function.  
-     The parameters are optional and the default value for each is 
-     30000.       
-
-2009-10-18  Corrections
-
-	1. Fix in AS2SenderModule.java. For some AS2 servers send MIC and 
-	algorithm separated by comma only (no space).
-	
-	2. Fix in AsynchMDNSenderModule .  When verifying the command in 
-	the canHandle method code should be using constant DO_SENDMDN.
-	
-
-2009-09-10  Update  -  Common Logging.
-
-Added the Apache Group commons logging library to allow the
-use of other logging packages like log4j and Sun's Java logging
-implentation, along with the OpenAS2 logging.  
-
-Side effects -
-	1. These changes required replacing all log requests to use the 
-	Common Logging log call. This includes changing the Level of the 
-	log and Level description.
-	
-    2. If you continue to use the OpenAS2 logging package you must 
-    include  -Dorg.apache.commons.logging.Log=org.openas2.logging.Log 
-    in your startup call or as a property in the commons-logging.properties 
-    file.  See http://commons.apache.org/logging/guide.html#commons-logging-api.jar
-    for more information.
-
-    3.  If you use any other logging package you MUST remove the 
-    loggers node and its logger subnodes from the config.xml file.
-
-
-2009-05-07 - Update and Corrections
-
-Both Sender classes now accpet all 200 HTTP response codes from 
-receiver.
-
-2009-04-28 - Update and Corrections
-
-Placed the unstable code into the stable code.  We all have been using this code
-for sometime now so it must be stable.
-
-Corrected the start-openas2 scripts in the sample-setup.
-
-Note - you may want to try the new BC mail and provider classes available at BouncyCastle.org.
-As of today BC is version 143.
-
-Added a new attribute to the parntership node to allow specifying Content-Transfer-Encoding.
-
-
-Corrected the following bugs
- 2716888  	remove folding from HTTP headers
- 2660947 	OpenAS2 uses incorrect RFC2822 date format
- 2615775 	OpenAS2 allows malicious sender to overwrite files
- 2609279 	Poor parsing of mic's
-
-Applied the following patches
- 2727470  	Optional extraction of encoded message content with headers
- 2723552 	$msg.content-disposition.filename$ has incorrect filename
- 2715448 	Compatibility with nuBridges e-commerce AS2
- 2662179 	Outbound Async MDN's are saved but not sync MDN's
- 2656852 	Saved MDN format puts text first. Last would be better
- 2616405 	CompositeParameters exposes itself
- 2615919 	Get rid of some little used code
- 2612760 	Cope with Transfer-Encoding: chunked
- 2593257 	allow setting of Content-Type from attributes
- 2593214  	Allow per-partneship definition of message-id  
-
-2009-01-09 - Updates and Corrections
-
-Fix problem w/ CYCLONE MDN responses.
-  
-2008-06-13 - Updates and Corrections
-
-Corrected message header date reporting.  
-
-AS2ReceiverHandler not appending new line character.
-
-Organized some import statements.
-
-2008-05-13 - Updates and Corrections
-
-Added missing toXML method from CommandResult class.
-
-Replaced use of StringTokenizer with CommandTokenizer.
-
-
-2008-03-18 - Updates and Corrections
-
-Added a logging statement so that incoming message ids can be 
-associated with the stored file name.
-
-Corrected stored file naming issue.  
-
-    Allows the use of the content-disposition filename to be used in
-    the stored filename specification in config.xml MessageFileModule
-      example...
-        filename="%home%\inbox\$msg.content-disposition.filename$"
-      note new system variable $msg.content-disposition.filename$
-      
-	In 2007-03-31 release if content-disposition contained the filename
-	this filename was used to create the stored filename ignoring the 
-	filename specification in the config.xml file.   
-
-
-2008-01-08 - OpenAS2 With A Web Front-End 
-
-This release contain the final changes to set up a web-based front end 
-to OpenAS2.  The underlying AS2 engine has not changed, only the 
-commands and setup files.
-
-A SocketLoggerClass has been added and an entry must be present
-in the config.xml. The logger entry is a subnode of the loggers node.
-The ipaddr/portid is the address where the OpenAS2Server sends logging 
-information.  Note: If using the web front end the servlet listens 
-here.  For more information see the OpenAS2 Remote package.
-		<logger classname="org.openas2.logging.SocketLogger"
-		    ipaddr="127.0.0.1"
-			portid="999"/>	
-
-As noted below, the SocketCommandProcessor entry in the config.xml file 
-has changed.  Two new nodes are added (userid and password).  See 
-example below:
-	<commandProcessors>
-	  <commandProcessor classname="org.openas2.cmd.processor.StreamCommandProcessor"/>
-	  <commandProcessor classname="org.openas2.cmd.processor.SocketCommandProcessor"  portId="4321"
-	    userid="userID" password="pWd"/>
-	</commandProcessors>
-These values are used to logon to the socket command processor from a
-remote terminal or webpage.
-
-
-2007-08-28 - Preparing OpenAS2 For Web Front-End 
-
-This release contain changes to set up a web-based front end to OpenAS2.
-The underlying AS2 engine has not changed, only the commands and setup 
-files.
-
-A new CommandProcessor has been added.  This command process, which 
-accepts a command as a single line string like the StreamCommandProcessor,
-gets its commands from a TCP/IP socket hence its name 
-SocketCommandProcessor.
-
-Also new commands have been created to allow command line edits to the 
-partnership.xml file.  It is recommended that you continue to maintain 
-the partnership.xml file with a standard editor.
-
-The "part" command has been replaced by "partnership".
-
-1.  Changes to config.xml.  The commandProcessor is now a subnode of a
-new node named commandProcessors. OpenAS2 now supports multiple command 
-processors.  Only one command processor is required, though the package 
-does not check to see if no processors are defined.  You may comment 
-out one of the commandProcessor nodes - most likely the 
-SocketCommandProcessor.
-
-	<commandProcessors>
-	  <commandProcessor classname="org.openas2.cmd.processor.StreamCommandProcessor"/>
-	  <commandProcessor classname="org.openas2.cmd.processor.SocketCommandProcessor"  portId="4321"
-	    userid="useridhere" password="anotsocrypticpassword"/>
-	</commandProcessors>
-
-Also, commandProcessors have been changed to be running as a thread 
-within the OpenAS2Server.
-
-
-2.  Changes to commands.xml.  The commands affecting the partnership.xml 
-file have been expanded to allow full editing - basically commands to  
-list, view, add and delete.  Also there is a command to save the 
-changes to the partnership.xml file.
-
-	<multicommand name="partner"
-		description="Partner commands">
-		<command classname="org.openas2.app.partner.ListPartnersCommand"/>
-		<command classname="org.openas2.app.partner.AddPartnerCommand"/>
-		<command classname="org.openas2.app.partner.DeletePartnerCommand"/>
-		<command classname="org.openas2.app.partner.ViewPartnerCommand"/>
-	</multicommand>
-	<multicommand name="partnership"
-		description="Partnership commands">
-		<command classname="org.openas2.app.partner.RefreshPartnershipsCommand"/>
-		<command classname="org.openas2.app.partner.ListPartnershipsCommand"/>
-		<command classname="org.openas2.app.partner.AddPartnershipCommand"/>
-		<command classname="org.openas2.app.partner.DeletePartnershipCommand"/>
-		<command classname="org.openas2.app.partner.StorePartnershipsCommand"/>
-		<command classname="org.openas2.app.partner.ViewPartnershipCommand"/>
-	</multicommand>
-	
-3.  A new "external" package org.openas2.remote has been added. 
-Eventually the package will be the front-end to the web-based 
-application.  Presently it contains a simple interface to pass commands 
-to the SocketCommandProcessor. 	
- 
-    Refer to the source program CommandLine for more information.
-    
-4.  About the SocketCommandProcessor messages are sent as single lines 
-via a predefined port.  The format of the messages are: 
-	<command id="useridhere" password="anotsocrypticpassword">cert list</command>
-	
-
-5.  Several modules in the org.openas2.app package have been moved to a 
-new package named org.openas2.cmd.
-
----
-
-2007-06-01 - Added ability to include the filename in http headers
-
-1.  Changes to config.xml, node: processor, subnode: module.
-    
-    1.a New attribute for AS2DirectoryPollingModules to specify if 
-    the filename is to be included in the headers. Any value other than
-    "true" will be considered false.
-      	<module classname="org.openas2.processor.receiver.AS2DirectoryPollingModule"
-			outboxdir="%home%\toAny"
-			errordir="%home%\toAny\error"			
-			interval="5"			
-			delimiters="-."
-			format="sender.as2_id, receiver.as2_id, attributes.fileid"			
-			mimetype="application/EDI-X12"
-			sendFileName="true"/>
-
-    1.b Affected modules:
-      org.openas2.processor.receiver.DirectoryPollingModule
-      org.openas2.processor.storage.BaseStorageModule
-      org.openas2.processor.storage.MessageFileModule
-      
-2.  Used the Eclipse UI to eliminate unused Java imports. Too many 
-	affected modules to list.
-
-3.  Structure of download package changed.  Removed samples-setup. 
-
----
-
-2007-04-03 - Bug fix for Asynch MDN
-
-1.  Put the OpenAS2 classes into jar file. OpenAS2-20070402.jar
-
-2.  Placed jar file in sample-startup bin directory.
-
-3.  Updated windows start-openas2.bat commands file
-
----
-
-2007-04-02 - Bug fix for Asynch MDN 
-
-1.  AS2MDNReceiverHandler - pendinginfo file not deleted. Bad path 
-    string.
-
----
-
-2007-03-31 - Updated for Asynch MDN
-
-Note: The Asynchronous MDN sender and receiver do not work with SMTP 
-protocol.
-
-Several changes:
-
-  1.  Changes to partnerships.xml file.
-  
-    1.a  New attribute in partnership node, to specify url to your 
-    server receives asynchronous MDN responses.
-    
-      ex:     <attribute name="as2_receipt_option" value="http://xxxxxxx:10081"/>
-      
-  2.  Changes to config.xml file.
-  
-    2.a  New attributes to processor node, specifies file system 
-    directories where your server stores pending asynchronous MDN 
-    responses.  When your trading partner returns the asynch mdn the 
-    server uses file stored in these directories to verify MDN 
-    response.
-    
-    ex:	    pendingMDN="%home%/pendingMDN3"
-    	    pendingMDNinfo="%home%/pendinginfoMDN3">
-    	    
-    2.b  New module node which hangs off of the processor node.  
-    Specifies the class and port number that handles incoming 
-    Asynchronous MDN responses.
-    
-    ex:	<module classname="org.openas2.processor.receiver.AS2MDNReceiverModule"			
-          port="10081"/>
-          
-  3.  Source code changes.
-  
-     Too many to list.  But primarily new classes added to handle 
-     outgoing and incoming Asynchronous MDNs.
+Version 2.4.0 - 2017-09-25
+This is a minor enhancement release:
+       IMPORTANT NOTE: Please review upgrade notes below if you are upgrading
+
+  1. Add initial basic health check listener on HTTP port for load balancer/high availability deployment
+  2. Enhance POM to deploy code base to central maven repository 
+ 
+Version 2.3.2 - 2017-08-17
+This is a minor enhancement release:
+       IMPORTANT NOTE: Please review upgrade notes below if you are upgrading
+
+  1. Enhance the HTTP reader to allow logging the raw data when unable to determine how to process the data
+  2. Correct the config.xml that was missing a $ sign in the log file name
+
+Version 2.3.1 - 2017-08-06
+This is a minor enhancement release:
+       IMPORTANT NOTE: Please review release notes for upgrade steps if you are upgrading
+
+  1. Remove reserved characters from dynamically generated file names
+  2. Document feature to change reserved character list for file names.
+  3. Document java tuning requirements for large files
+  4. Change default logging date format to international standard
+  5. Document logging date format configuration
+  6. Document upgrade process as an appendix in OpenAS2HowTo
+  7. Prevent HTTP header folding by default with config option to allow. (Fixes issue with NGINX)
+  8. Change email logger to allow any exception to be logged through exception parser (not just OpenAS2Exception)
+  9. Add support for Sentry logger for exceptions
+  10. Enhanced documentation on logging system
+  11. Change default log file name to use international date format
+ 
+Version 2.3.0 - 2017-05-04
+This is an enhancement and minor bugfix release:
+       IMPORTANT NOTE: Please review ALL release notes for intermediate versions if you are upgrading
+
+  1. Enhance message state tracking to correctly handle resends
+  2. Support external databases that have JDBC drivers for message state tracking via configuration.
+  3. Allow AS2 Message ID format to be configurable globally and overridden on a per partnership basis
+  4. Persist message attributes for the full lifecycle of the message including resends.
+  5. Provide support for proxy server authentication.
+  6. Fix resending ASYNC MDN messages
+  7. Document all of the enhancements and improve existing documentation.
+
+Version 2.2.3 - 2017-04-07
+This is a minor bugfix release:
+       IMPORTANT NOTE: Please review ALL release notes for intermediate versions if you are upgrading
+
+  1. Remove appending a UUID to the received AS2 filename allowing complete user control. To add one us $rand.UUID$ in the "filename" parameter
+
+Version 2.2.1 - 2017-03-03
+This is a minor bugfix release:
+       IMPORTANT NOTE: Please review ALL release notes for intermediate versions if you are upgrading
+
+  1. Remove the encapsulating "<" and ">" from the generated message ID as windows no longer allows that in file names 
+  2. Minor update to documentation on handling SSL certificate issues
+
+Version 2.2.0 - 2017-02-01
+This is an enhancement and minor bugfix release:
+       IMPORTANT NOTE: As of this release, OpenAS2 no longer supports Java 1.5 and below
+  1. Add sample file for running OpenAS2 under systemd on NIX based systems
+  2. Set the sender and recipient in the Message object when MDN is created to facilitate debugging due to config issues
+  3. Extract the deployed version from the MANIFEST.MF file instead of embedding in the Session.java file
+  4. Move to Maven build process
+  5. Add an INFO level message for any files that are not writable in a polling directory
+  6. Provide ability to generate a UUID using the dynamic parameter $rand.xxx
+  7. Fix the method that creates a file name for storing pending messages (was removing the first character)
+  8. Enhance error handling when using HTTPS and certificate checker class to facilitate debugging SSL certificate issues
+  9. Reworked initialization structure to provide OSGi functionality to deploy as a standard OSGi bundle (OSGi deployment should be available in next release)
+  10. Updated documentation relating to the enhancements including troubleshooting information.
+  
+Version 2.1.3 - 2016-11-09
+This release is a bugfix release:
+  1. Revert to default for allowing restricted HTTP headers (see OpenAS2HowTo for discussion on this issue)
+  2. Remove \r (CR) character from logging and use the the system property to avoid issues on NIX based systems that parse logs
+  3. Enhance documentation
+
+Version 2.1.2 - 2016-10-29
+This release is a bugfix release:
+  1. Swap call to scan directory with the tracking processing call to ensure there is at least one full poll interval between scan and call to tracking processing to avoid sending incomplete files.
+  2. Add documentation on Java tuning for large files and/or busy AS2 systems
+
+Version 2.1.1 - 2016-10-17
+This release is a bugfix release:
+  1. Fix sending HTTP headers in a synchronous MDN that are copied from the inbound message causing some AS2 implementations to fail
+
+Version 2.1.0 - 2016-10-11
+  1. Add message tracking module to allow easy identification of sent and received messages based on state
+  		- persists state change tracking of messages to H2 database
+  		- allow user-plugin of custom tracking module(s)
+  2. Enhanced documentation around certificate management
+  3. Added properties element to config to allow easy custom config property access from java modules and helper classes
+  4. Added support for parsing file name into partnership attributes using regular expressions
+  5. Added script to support launching OpenAS2 as a daemon using the init.d paradigm
+  6. Added system parameter to startup scripts to allow restricted HTTP headers that cause problems for some AS2 implementations
+
+
+Version 2.0.0 - 2016-05-31
+  1. Add support for custom HTTP headers
+  		- configurable static headers as name/value pairs in the partnership
+  		- configurable dynamic headers with header values set from parsing the name of the file to be sent
+  2. Fix generator encoding for compression, encryption and signing
+  3. Support configurable control of canonicalization when signing
+  4. Support overriding digest "sha-1" algorithm name in signing to use "old" name without dash ("sha1")
+  5. Support AES128, AES192, AES256 ciphers
+  6. Support disabling the CMS algorithm protection OID for older AS2 systems that do not support it
+  7. Added "Troubleshooting.." section to documentation
+  8. Authenticated SMTP for email logging
+  
+Version 1.3.6 - 2015-11-23
+  1. Fix handling creating a unique file name for storing message info for ASYNC MDN
+  2. Rationalise the handling of received MDN so that there is a common handler for Async and Sync MDN
+  3. Fix moving pending messages that fail after retries to the error folder.
+  4. Enhance logging to pass MEssage object to log manager to facilitate finer grained and more targeted logging
+  
+Version 1.3.5 - 2015-11-13
+  1. Fix handling of file streams to ensure file handle is always closed
+  2. Fix async MDN functionality
+  3. Fix calculation of MIC when content is signed and compressed
+  4. Improved logic handling sending of MDN errors and HTTP responses
+  5. Add compiler option to build file to ensure java 1.5 compatibility
+  6. Add ability to control number of resend attempts
+
+Version 1.3.4  - 2015-10-22
+  1. add SHA224, SHA256, SHA384 and SHA512 encryption algorithms
+
+Version 1.3.3 - 2015-09-14
+  1. Fix sent MIC compare against returned MIC since the partner could return the algorithm identifier in different case to what was sent
+
+Version 1.3.2  - 2015-09-09
+  1. Add support for file name filtering by file extension in directory polling module
+  2. Change the file writing mechanism in the file module to support NFS shares
+
+Version 1.3.1  - 2015-09-08
+  1. Bugfix for calculating MIC to include headers unless no encryption and no signing.
+
+Version 1.3.0  - 2015-08-22
+  1. Add support for using HTTPS as the transport protocol.
+  2. Allow overriding the the password for the certificate store with a system parameter passed into the app at startup
+
+Version 1.2.0  - 2015-08-17
+    Add support for compression and decompression per RFC5402
+
+Version 1.1.0  - 2015-08-03
+    1. Enhanced logging to support configurable levels of output. Default level is INFO
+       Added additional logging information to make it clearer what the real problem is  when errors occur
+    2. Bouncy Castle Libraries upgraded to 1.5.2 and the code base changes implemented to support this.
+    3. Upgrade other 3rd party libraries to latest versions
+
+2010-08-26  Update and Corrections
+
+	1. Content-Disposition will be set with filename if available.
+
+    2. Update to bat shell program.
+    
+    3. Added two new parameters connecttimeout and readtimeout to the 
+     two processors: AS2SenderModule and AsynchMDNSenderModule which 
+     are defined in the config.xml file. These parameters define 
+     timeout values in milliseconds for each respective function.  
+     The parameters are optional and the default value for each is 
+     30000.       
+
+2009-10-18  Corrections
+
+	1. Fix in AS2SenderModule.java. For some AS2 servers send MIC and 
+	algorithm separated by comma only (no space).
+	
+	2. Fix in AsynchMDNSenderModule .  When verifying the command in 
+	the canHandle method code should be using constant DO_SENDMDN.
+	
+
+2009-09-10  Update  -  Common Logging.
+
+Added the Apache Group commons logging library to allow the
+use of other logging packages like log4j and Sun's Java logging
+implentation, along with the OpenAS2 logging.  
+
+Side effects -
+	1. These changes required replacing all log requests to use the 
+	Common Logging log call. This includes changing the Level of the 
+	log and Level description.
+	
+    2. If you continue to use the OpenAS2 logging package you must 
+    include  -Dorg.apache.commons.logging.Log=org.openas2.logging.Log 
+    in your startup call or as a property in the commons-logging.properties 
+    file.  See http://commons.apache.org/logging/guide.html#commons-logging-api.jar
+    for more information.
+
+    3.  If you use any other logging package you MUST remove the 
+    loggers node and its logger subnodes from the config.xml file.
+
+
+2009-05-07 - Update and Corrections
+
+Both Sender classes now accpet all 200 HTTP response codes from 
+receiver.
+
+2009-04-28 - Update and Corrections
+
+Placed the unstable code into the stable code.  We all have been using this code
+for sometime now so it must be stable.
+
+Corrected the start-openas2 scripts in the sample-setup.
+
+Note - you may want to try the new BC mail and provider classes available at BouncyCastle.org.
+As of today BC is version 143.
+
+Added a new attribute to the parntership node to allow specifying Content-Transfer-Encoding.
+
+
+Corrected the following bugs
+ 2716888  	remove folding from HTTP headers
+ 2660947 	OpenAS2 uses incorrect RFC2822 date format
+ 2615775 	OpenAS2 allows malicious sender to overwrite files
+ 2609279 	Poor parsing of mic's
+
+Applied the following patches
+ 2727470  	Optional extraction of encoded message content with headers
+ 2723552 	$msg.content-disposition.filename$ has incorrect filename
+ 2715448 	Compatibility with nuBridges e-commerce AS2
+ 2662179 	Outbound Async MDN's are saved but not sync MDN's
+ 2656852 	Saved MDN format puts text first. Last would be better
+ 2616405 	CompositeParameters exposes itself
+ 2615919 	Get rid of some little used code
+ 2612760 	Cope with Transfer-Encoding: chunked
+ 2593257 	allow setting of Content-Type from attributes
+ 2593214  	Allow per-partneship definition of message-id  
+
+2009-01-09 - Updates and Corrections
+
+Fix problem w/ CYCLONE MDN responses.
+  
+2008-06-13 - Updates and Corrections
+
+Corrected message header date reporting.  
+
+AS2ReceiverHandler not appending new line character.
+
+Organized some import statements.
+
+2008-05-13 - Updates and Corrections
+
+Added missing toXML method from CommandResult class.
+
+Replaced use of StringTokenizer with CommandTokenizer.
+
+
+2008-03-18 - Updates and Corrections
+
+Added a logging statement so that incoming message ids can be 
+associated with the stored file name.
+
+Corrected stored file naming issue.  
+
+    Allows the use of the content-disposition filename to be used in
+    the stored filename specification in config.xml MessageFileModule
+      example...
+        filename="%home%\inbox\$msg.content-disposition.filename$"
+      note new system variable $msg.content-disposition.filename$
+      
+	In 2007-03-31 release if content-disposition contained the filename
+	this filename was used to create the stored filename ignoring the 
+	filename specification in the config.xml file.   
+
+
+2008-01-08 - OpenAS2 With A Web Front-End 
+
+This release contain the final changes to set up a web-based front end 
+to OpenAS2.  The underlying AS2 engine has not changed, only the 
+commands and setup files.
+
+A SocketLoggerClass has been added and an entry must be present
+in the config.xml. The logger entry is a subnode of the loggers node.
+The ipaddr/portid is the address where the OpenAS2Server sends logging 
+information.  Note: If using the web front end the servlet listens 
+here.  For more information see the OpenAS2 Remote package.
+		<logger classname="org.openas2.logging.SocketLogger"
+		    ipaddr="127.0.0.1"
+			portid="999"/>	
+
+As noted below, the SocketCommandProcessor entry in the config.xml file 
+has changed.  Two new nodes are added (userid and password).  See 
+example below:
+	<commandProcessors>
+	  <commandProcessor classname="org.openas2.cmd.processor.StreamCommandProcessor"/>
+	  <commandProcessor classname="org.openas2.cmd.processor.SocketCommandProcessor"  portId="4321"
+	    userid="userID" password="pWd"/>
+	</commandProcessors>
+These values are used to logon to the socket command processor from a
+remote terminal or webpage.
+
+
+2007-08-28 - Preparing OpenAS2 For Web Front-End 
+
+This release contain changes to set up a web-based front end to OpenAS2.
+The underlying AS2 engine has not changed, only the commands and setup 
+files.
+
+A new CommandProcessor has been added.  This command process, which 
+accepts a command as a single line string like the StreamCommandProcessor,
+gets its commands from a TCP/IP socket hence its name 
+SocketCommandProcessor.
+
+Also new commands have been created to allow command line edits to the 
+partnership.xml file.  It is recommended that you continue to maintain 
+the partnership.xml file with a standard editor.
+
+The "part" command has been replaced by "partnership".
+
+1.  Changes to config.xml.  The commandProcessor is now a subnode of a
+new node named commandProcessors. OpenAS2 now supports multiple command 
+processors.  Only one command processor is required, though the package 
+does not check to see if no processors are defined.  You may comment 
+out one of the commandProcessor nodes - most likely the 
+SocketCommandProcessor.
+
+	<commandProcessors>
+	  <commandProcessor classname="org.openas2.cmd.processor.StreamCommandProcessor"/>
+	  <commandProcessor classname="org.openas2.cmd.processor.SocketCommandProcessor"  portId="4321"
+	    userid="useridhere" password="anotsocrypticpassword"/>
+	</commandProcessors>
+
+Also, commandProcessors have been changed to be running as a thread 
+within the OpenAS2Server.
+
+
+2.  Changes to commands.xml.  The commands affecting the partnership.xml 
+file have been expanded to allow full editing - basically commands to  
+list, view, add and delete.  Also there is a command to save the 
+changes to the partnership.xml file.
+
+	<multicommand name="partner"
+		description="Partner commands">
+		<command classname="org.openas2.app.partner.ListPartnersCommand"/>
+		<command classname="org.openas2.app.partner.AddPartnerCommand"/>
+		<command classname="org.openas2.app.partner.DeletePartnerCommand"/>
+		<command classname="org.openas2.app.partner.ViewPartnerCommand"/>
+	</multicommand>
+	<multicommand name="partnership"
+		description="Partnership commands">
+		<command classname="org.openas2.app.partner.RefreshPartnershipsCommand"/>
+		<command classname="org.openas2.app.partner.ListPartnershipsCommand"/>
+		<command classname="org.openas2.app.partner.AddPartnershipCommand"/>
+		<command classname="org.openas2.app.partner.DeletePartnershipCommand"/>
+		<command classname="org.openas2.app.partner.StorePartnershipsCommand"/>
+		<command classname="org.openas2.app.partner.ViewPartnershipCommand"/>
+	</multicommand>
+	
+3.  A new "external" package org.openas2.remote has been added. 
+Eventually the package will be the front-end to the web-based 
+application.  Presently it contains a simple interface to pass commands 
+to the SocketCommandProcessor. 	
+ 
+    Refer to the source program CommandLine for more information.
+    
+4.  About the SocketCommandProcessor messages are sent as single lines 
+via a predefined port.  The format of the messages are: 
+	<command id="useridhere" password="anotsocrypticpassword">cert list</command>
+	
+
+5.  Several modules in the org.openas2.app package have been moved to a 
+new package named org.openas2.cmd.
+
+---
+
+2007-06-01 - Added ability to include the filename in http headers
+
+1.  Changes to config.xml, node: processor, subnode: module.
+    
+    1.a New attribute for AS2DirectoryPollingModules to specify if 
+    the filename is to be included in the headers. Any value other than
+    "true" will be considered false.
+      	<module classname="org.openas2.processor.receiver.AS2DirectoryPollingModule"
+			outboxdir="%home%\toAny"
+			errordir="%home%\toAny\error"			
+			interval="5"			
+			delimiters="-."
+			format="sender.as2_id, receiver.as2_id, attributes.fileid"			
+			mimetype="application/EDI-X12"
+			sendFileName="true"/>
+
+    1.b Affected modules:
+      org.openas2.processor.receiver.DirectoryPollingModule
+      org.openas2.processor.storage.BaseStorageModule
+      org.openas2.processor.storage.MessageFileModule
+      
+2.  Used the Eclipse UI to eliminate unused Java imports. Too many 
+	affected modules to list.
+
+3.  Structure of download package changed.  Removed samples-setup. 
+
+---
+
+2007-04-03 - Bug fix for Asynch MDN
+
+1.  Put the OpenAS2 classes into jar file. OpenAS2-20070402.jar
+
+2.  Placed jar file in sample-startup bin directory.
+
+3.  Updated windows start-openas2.bat commands file
+
+---
+
+2007-04-02 - Bug fix for Asynch MDN 
+
+1.  AS2MDNReceiverHandler - pendinginfo file not deleted. Bad path 
+    string.
+
+---
+
+2007-03-31 - Updated for Asynch MDN
+
+Note: The Asynchronous MDN sender and receiver do not work with SMTP 
+protocol.
+
+Several changes:
+
+  1.  Changes to partnerships.xml file.
+  
+    1.a  New attribute in partnership node, to specify url to your 
+    server receives asynchronous MDN responses.
+    
+      ex:     <attribute name="as2_receipt_option" value="http://xxxxxxx:10081"/>
+      
+  2.  Changes to config.xml file.
+  
+    2.a  New attributes to processor node, specifies file system 
+    directories where your server stores pending asynchronous MDN 
+    responses.  When your trading partner returns the asynch mdn the 
+    server uses file stored in these directories to verify MDN 
+    response.
+    
+    ex:	    pendingMDN="%home%/pendingMDN3"
+    	    pendingMDNinfo="%home%/pendinginfoMDN3">
+    	    
+    2.b  New module node which hangs off of the processor node.  
+    Specifies the class and port number that handles incoming 
+    Asynchronous MDN responses.
+    
+    ex:	<module classname="org.openas2.processor.receiver.AS2MDNReceiverModule"			
+          port="10081"/>
+          
+  3.  Source code changes.
+  
+     Too many to list.  But primarily new classes added to handle 
+     outgoing and incoming Asynchronous MDNs.
  